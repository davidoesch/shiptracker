{
  "WeatherData": {
    "wetterzustand": "Bedeckt",
    "luftdruck": 1019.3,
    "windrichtung": 183,
    "windstaerke": 15.5,
    "bewoelkung": 100,
    "lufttemperatur": 14.2,
    "niederschlag": 0.0,
    "wassertemperatur": 16.0,
    "wellenhoehe": 1.72
  },
  "timestamp_utc": "2025-11-09T10:37:00+01:00",
  "PositionReport": {
<<<<<<< HEAD
    "Cog": 999,
    "CommunicationState": 999,
    "Latitude": 43.36813,
    "Longitude": -8.38103,
    "MessageID": 999,
    "NavigationalStatus": 1,
    "PositionAccuracy": true,
    "Raim": true,
    "RateOfTurn": 999,
    "RepeatIndicator": 999,
    "Sog": 0.1,
    "Spare": 999,
    "SpecialManoeuvreIndicator": 999,
    "Timestamp": 999,
    "TrueHeading": 999,
    "UserID": 999,
=======
    "Cog": 360,
    "CommunicationState": 28371,
    "Latitude": 43.36713833333333,
    "Longitude": -8.383033333333334,
    "MessageID": 3,
    "NavigationalStatus": 8,
    "PositionAccuracy": true,
    "Raim": true,
    "RateOfTurn": -128,
    "RepeatIndicator": 0,
    "Sog": 0,
    "Spare": 0,
    "SpecialManoeuvreIndicator": 0,
    "Timestamp": 13,
    "TrueHeading": 511,
    "UserID": 244528000,
>>>>>>> 77f13f25
    "Valid": true
  },
  "MetaData": {
    "MMSI": "244528000",
    "MMSI_String": "244528000",
    "ShipName": "REGINA MARIS",
<<<<<<< HEAD
    "latitude": 43.36813,
    "longitude": -8.38103,
    "time_utc": "2025-11-09T10:37:00+01:00"
  }
=======
    "latitude": 43.36713833333333,
    "longitude": -8.383033333333334,
    "time_utc": "2025-11-09 09:29:13.455047651 +0000 UTC"
  },
  "WeatherData": {
    "wetterzustand": "Bedeckt",
    "luftdruck": 1019.4,
    "windrichtung": 183,
    "windstaerke": 14.8,
    "bewoelkung": 100,
    "lufttemperatur": 14.0,
    "niederschlag": 0.0,
    "wassertemperatur": 16.0,
    "wellenhoehe": 1.72
  },
  "timestamp_utc": "2025-11-09 09:29:13.455047651 +0000 UTC"
>>>>>>> 77f13f25
}<|MERGE_RESOLUTION|>--- conflicted
+++ resolved
@@ -1,35 +1,5 @@
 {
-  "WeatherData": {
-    "wetterzustand": "Bedeckt",
-    "luftdruck": 1019.3,
-    "windrichtung": 183,
-    "windstaerke": 15.5,
-    "bewoelkung": 100,
-    "lufttemperatur": 14.2,
-    "niederschlag": 0.0,
-    "wassertemperatur": 16.0,
-    "wellenhoehe": 1.72
-  },
-  "timestamp_utc": "2025-11-09T10:37:00+01:00",
   "PositionReport": {
-<<<<<<< HEAD
-    "Cog": 999,
-    "CommunicationState": 999,
-    "Latitude": 43.36813,
-    "Longitude": -8.38103,
-    "MessageID": 999,
-    "NavigationalStatus": 1,
-    "PositionAccuracy": true,
-    "Raim": true,
-    "RateOfTurn": 999,
-    "RepeatIndicator": 999,
-    "Sog": 0.1,
-    "Spare": 999,
-    "SpecialManoeuvreIndicator": 999,
-    "Timestamp": 999,
-    "TrueHeading": 999,
-    "UserID": 999,
-=======
     "Cog": 360,
     "CommunicationState": 28371,
     "Latitude": 43.36713833333333,
@@ -46,19 +16,12 @@
     "Timestamp": 13,
     "TrueHeading": 511,
     "UserID": 244528000,
->>>>>>> 77f13f25
     "Valid": true
   },
   "MetaData": {
-    "MMSI": "244528000",
-    "MMSI_String": "244528000",
+    "MMSI": 244528000,
+    "MMSI_String": 244528000,
     "ShipName": "REGINA MARIS",
-<<<<<<< HEAD
-    "latitude": 43.36813,
-    "longitude": -8.38103,
-    "time_utc": "2025-11-09T10:37:00+01:00"
-  }
-=======
     "latitude": 43.36713833333333,
     "longitude": -8.383033333333334,
     "time_utc": "2025-11-09 09:29:13.455047651 +0000 UTC"
@@ -75,5 +38,4 @@
     "wellenhoehe": 1.72
   },
   "timestamp_utc": "2025-11-09 09:29:13.455047651 +0000 UTC"
->>>>>>> 77f13f25
 }